# -*- coding: utf-8 -*-

""" License

    Copyright (C) 2013 YunoHost

    This program is free software; you can redistribute it and/or modify
    it under the terms of the GNU Affero General Public License as published
    by the Free Software Foundation, either version 3 of the License, or
    (at your option) any later version.

    This program is distributed in the hope that it will be useful,
    but WITHOUT ANY WARRANTY; without even the implied warranty of
    MERCHANTABILITY or FITNESS FOR A PARTICULAR PURPOSE.  See the
    GNU Affero General Public License for more details.

    You should have received a copy of the GNU Affero General Public License
    along with this program; if not, see http://www.gnu.org/licenses

"""

""" yunohost_app.py

    Manage apps
"""
import os
import json
import shutil
import yaml
import time
import re
import socket
import urlparse
import errno
import subprocess
import requests
from collections import OrderedDict

from moulinette.core import MoulinetteError
from moulinette.utils.log import getActionLogger

from yunohost.service import service_log
from yunohost.utils import packages

logger = getActionLogger('yunohost.app')

REPO_PATH        = '/var/cache/yunohost/repo'
APPS_PATH        = '/usr/share/yunohost/apps'
APPS_SETTING_PATH= '/etc/yunohost/apps/'
INSTALL_TMP      = '/var/cache/yunohost'
APP_TMP_FOLDER   = INSTALL_TMP + '/from_file'

re_github_repo = re.compile(
    r'^(http[s]?://|git@)github.com[/:]'
    '(?P<owner>[\w\-_]+)/(?P<repo>[\w\-_]+)(.git)?'
    '(/tree/(?P<tree>.+))?'
)

re_app_instance_name = re.compile(
    r'^(?P<appid>[\w-]+?)(__(?P<appinstancenb>[1-9][0-9]*))?$'
)


def app_listlists():
    """
    List fetched lists


    """
    list_list = []
    try:
        for filename in os.listdir(REPO_PATH):
            if '.json' in filename:
                list_list.append(filename[:len(filename)-5])
    except OSError:
        raise MoulinetteError(1, m18n.n('no_appslist_found'))

    return { 'lists' : list_list }


def app_fetchlist(url=None, name=None):
    """
    Fetch application list from app server

    Keyword argument:
        name -- Name of the list (default yunohost)
        url -- URL of remote JSON list (default https://app.yunohost.org/official.json)

    """
    # Create app path if not exists
    if not os.path.exists(REPO_PATH):
        os.makedirs(REPO_PATH)

    if url is None:
        url = 'https://app.yunohost.org/official.json'
        name = 'yunohost'
    elif name is None:
        raise MoulinetteError(errno.EINVAL,
                              m18n.n('custom_appslist_name_required'))

    # Download file
    try:
        applist_request = requests.get(url, timeout=30)
    except Exception as e:
        raise MoulinetteError(errno.EBADR, m18n.n('appslist_retrieve_error', error=str(e)))

    if (applist_request.status_code != 200):
        raise MoulinetteError(errno.EBADR, m18n.n('appslist_retrieve_error', error="404, not found"))

    # Validate app list format
    # TODO / Possible improvement : better validation for app list (check that
    # json fields actually look like an app list and not any json file)
    applist = applist_request.text
    try:
        json.loads(applist)
    except ValueError, e:
        raise MoulinetteError(errno.EBADR, m18n.n('appslist_retrieve_bad_format'))

    # Write app list to file
    list_file = '%s/%s.json' % (REPO_PATH, name)
    with open(list_file, "w") as f:
        f.write(applist)

    # Setup a cron job to re-fetch the list at midnight
    open("/etc/cron.d/yunohost-applist-%s" % name, "w").write('00 00 * * * root yunohost app fetchlist -u %s -n %s > /dev/null 2>&1\n' % (url, name))

    logger.success(m18n.n('appslist_fetched'))


def app_removelist(name):
    """
    Remove list from the repositories

    Keyword argument:
        name -- Name of the list to remove

    """
    try:
        os.remove('%s/%s.json' % (REPO_PATH, name))
        os.remove("/etc/cron.d/yunohost-applist-%s" % name)
    except OSError:
        raise MoulinetteError(errno.ENOENT, m18n.n('appslist_unknown'))

    logger.success(m18n.n('appslist_removed'))


def app_list(offset=None, limit=None, filter=None, raw=False, installed=False, with_backup=False):
    """
    List apps

    Keyword argument:
        filter -- Name filter of app_id or app_name
        offset -- Starting number for app fetching
        limit -- Maximum number of app fetched
        raw -- Return the full app_dict
        installed -- Return only installed apps
        with_backup -- Return only apps with backup feature (force --installed filter)

    """
    if offset: offset = int(offset)
    else: offset = 0
    if limit: limit = int(limit)
    else: limit = 1000
    installed = with_backup or installed

    app_dict = {}
    if raw:
        list_dict = {}
    else:
        list_dict = []

    try:
        applists = app_listlists()['lists']
        applists[0]
    except (IOError, IndexError):
        app_fetchlist()
        applists = app_listlists()['lists']

    for applist in applists:
        with open(os.path.join(REPO_PATH, applist + '.json')) as json_list:
            for app, info in json.loads(str(json_list.read())).items():
                if app not in app_dict:
                    info['repository'] = applist
                    app_dict[app] = info

    for app in os.listdir(APPS_SETTING_PATH):
        if app not in app_dict:
            # Look for forks
            if '__' in app:
                original_app = app[:app.index('__')]
                if original_app in app_dict:
                    app_dict[app] = app_dict[original_app]
                    continue
            with open( APPS_SETTING_PATH + app +'/manifest.json') as json_manifest:
                app_dict[app] = {"manifest":json.loads(str(json_manifest.read()))}
            app_dict[app]['repository'] = None

    if len(app_dict) > (0 + offset) and limit > 0:
        sorted_app_dict = {}
        for sorted_keys in sorted(app_dict.keys())[offset:]:
            sorted_app_dict[sorted_keys] = app_dict[sorted_keys]

        i = 0
        for app_id, app_info_dict in sorted_app_dict.items():
            if i < limit:
                if (filter and ((filter in app_id) or (filter in app_info_dict['manifest']['name']))) or not filter:
                    app_installed = _is_installed(app_id)

                    # Only installed apps filter
                    if installed and not app_installed:
                        continue

                    # Filter only apps with backup and restore scripts
                    if with_backup and (
                        not os.path.isfile(APPS_SETTING_PATH + app_id + '/scripts/backup') or
                        not os.path.isfile(APPS_SETTING_PATH + app_id + '/scripts/restore')
                    ):
                        continue

                    if raw:
                        app_info_dict['installed'] = app_installed
                        if app_installed:
                            app_info_dict['status'] = _get_app_status(app_id)

                        # dirty: we used to have manifest containing multi_instance value in form of a string
                        # but we've switched to bool, this line ensure retrocompatibility
                        app_info_dict["manifest"]["multi_instance"] = is_true(app_info_dict["manifest"].get("multi_instance", False))

                        list_dict[app_id] = app_info_dict
                    else:
                        label = None
                        if app_installed:
                            app_info_dict_raw = app_info(app=app_id, raw=True)
                            label = app_info_dict_raw['settings']['label']
                        list_dict.append({
                            'id': app_id,
                            'name': app_info_dict['manifest']['name'],
                            'label': label,
                            'description': _value_for_locale(
                                app_info_dict['manifest']['description']),
                            # FIXME: Temporarly allow undefined license
                            'license': app_info_dict['manifest'].get('license',
                                m18n.n('license_undefined')),
                            'installed': app_installed
                        })
                    i += 1
            else:
               break
    if not raw:
        list_dict = { 'apps': list_dict }
    return list_dict


def app_info(app, show_status=False, raw=False):
    """
    Get app info

    Keyword argument:
        app -- Specific app ID
        show_status -- Show app installation status
        raw -- Return the full app_dict

    """
    if not _is_installed(app):
        raise MoulinetteError(errno.EINVAL,
                              m18n.n('app_not_installed', app=app))
    if raw:
        ret = app_list(filter=app, raw=True)[app]
        ret['settings'] = _get_app_settings(app)
        return ret

    app_setting_path = APPS_SETTING_PATH + app

    # Retrieve manifest and status
    with open(app_setting_path + '/manifest.json') as f:
        manifest = json.loads(str(f.read()))
    status = _get_app_status(app, format_date=True)

    info = {
        'name': manifest['name'],
        'description': _value_for_locale(manifest['description']),
        # FIXME: Temporarly allow undefined license
        'license': manifest.get('license', m18n.n('license_undefined')),
        # FIXME: Temporarly allow undefined version
        'version': manifest.get('version', '-'),
        #TODO: Add more info
    }
    if show_status:
        info['status'] = status
    return info


def app_map(app=None, raw=False, user=None):
    """
    List apps by domain

    Keyword argument:
        user -- Allowed app map for a user
        raw -- Return complete dict
        app -- Specific app to map

    """
    apps = []
    result = {}

    if app is not None:
        if not _is_installed(app):
            raise MoulinetteError(errno.EINVAL,
                                  m18n.n('app_not_installed', app=app))
        apps = [app,]
    else:
        apps = os.listdir(APPS_SETTING_PATH)

    for app_id in apps:
        app_settings = _get_app_settings(app_id)
        if not app_settings:
            continue
        if 'domain' not in app_settings:
            continue
        if user is not None:
            if ('mode' not in app_settings \
                    or ('mode' in app_settings \
                        and app_settings['mode'] == 'private')) \
                and 'allowed_users' in app_settings \
                and user not in app_settings['allowed_users'].split(','):
                continue

        domain = app_settings['domain']
        path = app_settings.get('path', '/')

        if raw:
            if domain not in result:
                result[domain] = {}
            result[domain][path] = {
                'label': app_settings['label'],
                'id': app_settings['id']
            }
        else:
            result[domain + path] = app_settings['label']

    return result


def app_upgrade(auth, app=[], url=None, file=None):
    """
    Upgrade app

    Keyword argument:
        file -- Folder or tarball for upgrade
        app -- App(s) to upgrade (default all)
        url -- Git url to fetch for upgrade

    """
    from yunohost.hook import hook_add, hook_remove, hook_exec

    try:
        app_list()
    except MoulinetteError:
        raise MoulinetteError(errno.ENODATA, m18n.n('app_no_upgrade'))

    upgraded_apps = []

    # If no app is specified, upgrade all apps
    if not app:
        if not url and not file:
            app = [app["id"] for app in app_list(installed=True)["apps"]]
    elif not isinstance(app, list):
        app = [app]

    logger.info("Upgrading apps %s", ", ".join(app))

    for app_instance_name in app:
        installed = _is_installed(app_instance_name)
        if not installed:
            raise MoulinetteError(errno.ENOPKG,
                                  m18n.n('app_not_installed', app=app_instance_name))

        if app_instance_name in upgraded_apps:
            continue

        app_dict = app_info(app_instance_name, raw=True)

        locale_update_time = app_dict['settings'].get('update_time', app_dict['settings']['install_time'])

        if file:
            manifest, extracted_app_folder = _extract_app_from_file(file)
        elif url:
            manifest, extracted_app_folder = _fetch_app_from_git(url)
        elif 'lastUpdate' not in app_dict or 'git' not in app_dict:
            logger.warning(m18n.n('custom_app_url_required', app=app_instance_name))
            continue
        elif app_dict['lastUpdate'] > locale_update_time:
            manifest, extracted_app_folder = _fetch_app_from_git(app_instance_name)
        else:
            continue

        # Check requirements
        _check_manifest_requirements(manifest)

        app_setting_path = APPS_SETTING_PATH +'/'+ app_instance_name
        
        # Retrieve current app status
        status = _get_app_status(app_instance_name)
        status['remote'] = manifest.get('remote', None)

        # Retrieve arguments list for upgrade script
        # TODO: Allow to specify arguments
        args_odict = _parse_args_from_manifest(manifest, 'upgrade', auth=auth)
        args_list = args_odict.values()
        args_list.append(app_instance_name)

        # Prepare env. var. to pass to script
        env_dict = _make_environment_dict(args_odict)
        app_id, app_instance_nb = _parse_app_instance_name(app_instance_name)
        env_dict["YNH_APP_ID"] = app_id
        env_dict["YNH_APP_INSTANCE_NAME"] = app_instance_name
        env_dict["YNH_APP_INSTANCE_NUMBER"] = str(app_instance_nb)

        # Execute App upgrade script
<<<<<<< HEAD
        os.system('chown -hR admin: %s' % install_tmp)
        if hook_exec(extracted_app_folder +'/scripts/upgrade', args=args_list, env=env_dict, user="root") != 0:
=======
        os.system('chown -hR admin: %s' % INSTALL_TMP)
        if hook_exec(extracted_app_folder +'/scripts/upgrade', args=args_list, env=env_dict) != 0:
>>>>>>> 088abd69
            logger.error(m18n.n('app_upgrade_failed', app=app_instance_name))
        else:
            now = int(time.time())
            # TODO: Move install_time away from app_setting
            app_setting(app_instance_name, 'update_time', now)
            status['upgraded_at'] = now

            # Clean hooks and add new ones
            hook_remove(app_instance_name)
            if 'hooks' in os.listdir(extracted_app_folder):
                for hook in os.listdir(extracted_app_folder +'/hooks'):
                    hook_add(app_instance_name, extracted_app_folder +'/hooks/'+ hook)

            # Store app status
            with open(app_setting_path + '/status.json', 'w+') as f:
                json.dump(status, f)

            # Replace scripts and manifest
            os.system('rm -rf "%s/scripts" "%s/manifest.json"' % (app_setting_path, app_setting_path))
            os.system('mv "%s/manifest.json" "%s/scripts" %s' % (extracted_app_folder, extracted_app_folder, app_setting_path))

            # So much win
            upgraded_apps.append(app_instance_name)
            logger.success(m18n.n('app_upgraded', app=app_instance_name))

    if not upgraded_apps:
        raise MoulinetteError(errno.ENODATA, m18n.n('app_no_upgrade'))

    app_ssowatconf(auth)

    logger.success(m18n.n('upgrade_complete'))


def app_install(auth, app, label=None, args=None, no_remove_on_failure=False):
    """
    Install apps

    Keyword argument:
        app -- Name, local path or git URL of the app to install
        label -- Custom name for the app
        args -- Serialize arguments for app installation
        no_remove_on_failure -- Debug option to avoid removing the app on a failed installation

    """
    from yunohost.hook import hook_add, hook_remove, hook_exec

    # Fetch or extract sources
    try: os.listdir(INSTALL_TMP)
    except OSError: os.makedirs(INSTALL_TMP)

    status = {
        'installed_at': int(time.time()),
        'upgraded_at': None,
        'remote': {
            'type': None,
        },
    }

    if app in app_list(raw=True) or ('@' in app) or ('http://' in app) or ('https://' in app):
        manifest, extracted_app_folder = _fetch_app_from_git(app)
    elif os.path.exists(app):
        manifest, extracted_app_folder = _extract_app_from_file(app)
    else:
        raise MoulinetteError(errno.EINVAL, m18n.n('app_unknown'))
    status['remote'] = manifest.get('remote', {})

    # Check ID
    if 'id' not in manifest or '__' in manifest['id']:
        raise MoulinetteError(errno.EINVAL, m18n.n('app_id_invalid'))

    app_id = manifest['id']

    # Check requirements
    _check_manifest_requirements(manifest)

    # Check if app can be forked
    instance_number = _installed_instance_number(app_id, last=True) + 1
    if instance_number > 1 :
        if 'multi_instance' not in manifest or not is_true(manifest['multi_instance']):
            raise MoulinetteError(errno.EEXIST,
                                  m18n.n('app_already_installed', app=app_id))

        # Change app_id to the forked app id
        app_instance_name = app_id + '__' + str(instance_number)
    else:
        app_instance_name = app_id

    # Retrieve arguments list for install script
    args_dict = {} if not args else \
        dict(urlparse.parse_qsl(args, keep_blank_values=True))
    args_odict = _parse_args_from_manifest(manifest, 'install', args=args_dict, auth=auth)
    args_list = args_odict.values()
    args_list.append(app_instance_name)

    # Prepare env. var. to pass to script
    env_dict = _make_environment_dict(args_odict)
    env_dict["YNH_APP_ID"] = app_id
    env_dict["YNH_APP_INSTANCE_NAME"] = app_instance_name
    env_dict["YNH_APP_INSTANCE_NUMBER"] = str(instance_number)

    # Create app directory
    app_setting_path = os.path.join(APPS_SETTING_PATH, app_instance_name)
    if os.path.exists(app_setting_path):
        shutil.rmtree(app_setting_path)
    os.makedirs(app_setting_path)

    # Set initial app settings
    app_settings = {
        'id': app_instance_name,
        'label': label if label else manifest['name'],
    }
    # TODO: Move install_time away from app settings
    app_settings['install_time'] = status['installed_at']
    _set_app_settings(app_instance_name, app_settings)

    os.system('chown -R admin: '+ extracted_app_folder)

    # Execute App install script
    os.system('chown -hR admin: %s' % INSTALL_TMP)
    # Move scripts and manifest to the right place
    os.system('cp %s/manifest.json %s' % (extracted_app_folder, app_setting_path))
    os.system('cp -R %s/scripts %s' % (extracted_app_folder, app_setting_path))

    # Execute the app install script
    install_retcode = 1
    try:
        install_retcode = hook_exec(
            os.path.join(extracted_app_folder, 'scripts/install'),
            args=args_list, env=env_dict, user="root")
    except (KeyboardInterrupt, EOFError):
        install_retcode = -1
    except:
        logger.exception(m18n.n('unexpected_error'))
    finally:
        if install_retcode != 0:
<<<<<<< HEAD
            # Setup environment for remove script
            env_dict_remove = {}
            env_dict_remove["YNH_APP_ID"] = app_id
            env_dict_remove["YNH_APP_INSTANCE_NAME"] = app_instance_name
            env_dict_remove["YNH_APP_INSTANCE_NUMBER"] = str(instance_number)

            # Execute remove script
            remove_retcode = hook_exec(
                os.path.join(extracted_app_folder, 'scripts/remove'),
                args=[app_instance_name], env=env_dict_remove, user="root")
            if remove_retcode != 0:
                logger.warning(m18n.n('app_not_properly_removed',
                                      app=app_instance_name))
=======
            if not no_remove_on_failure:
                # Setup environment for remove script
                env_dict_remove = {}
                env_dict_remove["YNH_APP_ID"] = app_id
                env_dict_remove["YNH_APP_INSTANCE_NAME"] = app_instance_name
                env_dict_remove["YNH_APP_INSTANCE_NUMBER"] = str(instance_number)

                # Execute remove script
                remove_retcode = hook_exec(
                    os.path.join(extracted_app_folder, 'scripts/remove'),
                    args=[app_instance_name], env=env_dict_remove)
                if remove_retcode != 0:
                    logger.warning(m18n.n('app_not_properly_removed',
                                          app=app_instance_name))
>>>>>>> 088abd69

            # Clean tmp folders
            shutil.rmtree(app_setting_path)
            shutil.rmtree(extracted_app_folder)

            if install_retcode == -1:
                raise MoulinetteError(errno.EINTR,
                                      m18n.g('operation_interrupted'))
            raise MoulinetteError(errno.EIO, m18n.n('installation_failed'))

    # Clean hooks and add new ones
    hook_remove(app_instance_name)
    if 'hooks' in os.listdir(extracted_app_folder):
        for file in os.listdir(extracted_app_folder +'/hooks'):
            hook_add(app_instance_name, extracted_app_folder +'/hooks/'+ file)

    # Store app status
    with open(app_setting_path + '/status.json', 'w+') as f:
        json.dump(status, f)

    # Clean and set permissions
    shutil.rmtree(extracted_app_folder)
    os.system('chmod -R 400 %s' % app_setting_path)
    os.system('chown -R root: %s' % app_setting_path)
    os.system('chown -R admin: %s/scripts' % app_setting_path)

    app_ssowatconf(auth)

    logger.success(m18n.n('installation_complete'))


def app_remove(auth, app):
    """
    Remove app

    Keyword argument:
        app -- App(s) to delete

    """
    from yunohost.hook import hook_exec, hook_remove

    if not _is_installed(app):
        raise MoulinetteError(errno.EINVAL,
                              m18n.n('app_not_installed', app=app))

    app_setting_path = APPS_SETTING_PATH + app

    #TODO: display fail messages from script
    try:
        shutil.rmtree('/tmp/yunohost_remove')
    except: pass

    os.system('cp -a %s /tmp/yunohost_remove && chown -hR admin: /tmp/yunohost_remove' % app_setting_path)
    os.system('chown -R admin: /tmp/yunohost_remove')
    os.system('chmod -R u+rX /tmp/yunohost_remove')

    args_list = [app]

    env_dict = {}
    app_id, app_instance_nb = _parse_app_instance_name(app)
    env_dict["YNH_APP_ID"] = app_id
    env_dict["YNH_APP_INSTANCE_NAME"] = app
    env_dict["YNH_APP_INSTANCE_NUMBER"] = str(app_instance_nb)

    if hook_exec('/tmp/yunohost_remove/scripts/remove', args=args_list, env=env_dict, user="root") == 0:
        logger.success(m18n.n('app_removed', app=app))

    if os.path.exists(app_setting_path): shutil.rmtree(app_setting_path)
    shutil.rmtree('/tmp/yunohost_remove')
    hook_remove(app)
    app_ssowatconf(auth)


def app_addaccess(auth, apps, users=[]):
    """
    Grant access right to users (everyone by default)

    Keyword argument:
        users
        apps

    """
    from yunohost.user import user_list, user_info
    from yunohost.hook import hook_callback

    result = {}

    if not users:
        users = user_list(auth)['users'].keys()
    elif not isinstance(users, list):
        users = [users,]
    if not isinstance(apps, list):
        apps = [apps,]

    for app in apps:
        app_settings = _get_app_settings(app)
        if not app_settings:
            continue

        if 'mode' not in app_settings:
            app_setting(app, 'mode', 'private')
            app_settings['mode'] = 'private'

        if app_settings['mode'] == 'private':
            allowed_users = set()
            if 'allowed_users' in app_settings:
                allowed_users = set(app_settings['allowed_users'].split(','))

            for allowed_user in users:
                if allowed_user not in allowed_users:
                    try:
                        user_info(auth, allowed_user)
                    except MoulinetteError:
                        logger.warning(m18n.n('user_unknown', user=allowed_user))
                        continue
                    allowed_users.add(allowed_user)

            new_users = ','.join(allowed_users)
            app_setting(app, 'allowed_users', new_users)
            hook_callback('post_app_addaccess', args=[app, new_users])

            result[app] = allowed_users

    app_ssowatconf(auth)

    return { 'allowed_users': result }


def app_removeaccess(auth, apps, users=[]):
    """
    Revoke access right to users (everyone by default)

    Keyword argument:
        users
        apps

    """
    from yunohost.user import user_list
    from yunohost.hook import hook_callback

    result = {}

    remove_all = False
    if not users:
        remove_all = True
    elif not isinstance(users, list):
        users = [users,]
    if not isinstance(apps, list):
        apps = [apps,]

    for app in apps:
        app_settings = _get_app_settings(app)
        if not app_settings:
            continue
        allowed_users = set()

        if app_settings.get('skipped_uris', '') != '/':
            if remove_all:
                pass
            elif 'allowed_users' in app_settings:
                for allowed_user in app_settings['allowed_users'].split(','):
                    if allowed_user not in users:
                        allowed_users.add(allowed_user)
            else:
                for allowed_user in user_list(auth)['users'].keys():
                    if allowed_user not in users:
                        allowed_users.add(allowed_user)

            new_users = ','.join(allowed_users)
            app_setting(app, 'allowed_users', new_users)
            hook_callback('post_app_removeaccess', args=[app, new_users])

            result[app] = allowed_users

    app_ssowatconf(auth)

    return { 'allowed_users': result }


def app_clearaccess(auth, apps):
    """
    Reset access rights for the app

    Keyword argument:
        apps

    """
    from yunohost.hook import hook_callback

    if not isinstance(apps, list): apps = [apps]

    for app in apps:
        app_settings = _get_app_settings(app)
        if not app_settings:
            continue

        if 'mode' in app_settings:
            app_setting(app, 'mode', delete=True)

        if 'allowed_users' in app_settings:
            app_setting(app, 'allowed_users', delete=True)

        hook_callback('post_app_clearaccess', args=[app])

    app_ssowatconf(auth)


def app_debug(app):
    """
    Display debug informations for an app

    Keyword argument:
        app
    """
    with open(APPS_SETTING_PATH + app + '/manifest.json') as f:
        manifest = json.loads(f.read())

    return {
        'name': manifest['id'],
        'label': manifest['name'],
        'services': [{
                "name": x,
                "logs": [{
                    "file_name": y,
                    "file_content": "\n".join(z),
                } for (y, z) in sorted(service_log(x).items(), key=lambda x: x[0])],
            } for x in sorted(manifest.get("services", []))]
    }


def app_makedefault(auth, app, domain=None):
    """
    Redirect domain root to an app

    Keyword argument:
        app
        domain

    """
    from yunohost.domain import domain_list

    app_settings = _get_app_settings(app)
    app_domain = app_settings['domain']
    app_path   = app_settings['path']

    if domain is None:
        domain = app_domain
    elif domain not in domain_list(auth)['domains']:
        raise MoulinetteError(errno.EINVAL, m18n.n('domain_unknown'))

    if '/' in app_map(raw=True)[domain]:
        raise MoulinetteError(errno.EEXIST,
                              m18n.n('app_location_already_used'))

    try:
        with open('/etc/ssowat/conf.json.persistent') as json_conf:
            ssowat_conf = json.loads(str(json_conf.read()))
    except ValueError as e:
        raise MoulinetteError(errno.EINVAL,
                              m18n.n('ssowat_persistent_conf_read_error', error=e.strerror))
    except IOError:
        ssowat_conf = {}

    if 'redirected_urls' not in ssowat_conf:
        ssowat_conf['redirected_urls'] = {}

    ssowat_conf['redirected_urls'][domain +'/'] = app_domain + app_path

    try:
        with open('/etc/ssowat/conf.json.persistent', 'w+') as f:
            json.dump(ssowat_conf, f, sort_keys=True, indent=4)
    except IOError as e:
        raise MoulinetteError(errno.EPERM,
                              m18n.n('ssowat_persistent_conf_write_error', error=e.strerror))


    os.system('chmod 644 /etc/ssowat/conf.json.persistent')

    logger.success(m18n.n('ssowat_conf_updated'))


def app_setting(app, key, value=None, delete=False):
    """
    Set or get an app setting value

    Keyword argument:
        value -- Value to set
        app -- App ID
        key -- Key to get/set
        delete -- Delete the key

    """
    app_settings = _get_app_settings(app) or {}

    if value is None and not delete:
        try:
            return app_settings[key]
        except:
            logger.info("cannot get app setting '%s' for '%s'", key, app)
            return None
    else:
        if delete and key in app_settings:
            del app_settings[key]
        else:
            # FIXME: Allow multiple values for some keys?
            if key in ['redirected_urls','redirected_regex']:
                value = yaml.load(value)
            app_settings[key] = value
        _set_app_settings(app, app_settings)


def app_checkport(port):
    """
    Check availability of a local port

    Keyword argument:
        port -- Port to check

    """
    try:
        s = socket.socket(socket.AF_INET, socket.SOCK_STREAM)
        s.settimeout(1)
        s.connect(("localhost", int(port)))
        s.close()
    except socket.error:
        logger.success(m18n.n('port_available', port=int(port)))
    else:
        raise MoulinetteError(errno.EINVAL,
                              m18n.n('port_unavailable', port=int(port)))


def app_checkurl(auth, url, app=None):
    """
    Check availability of a web path

    Keyword argument:
        url -- Url to check
        app -- Write domain & path to app settings for further checks

    """
    from yunohost.domain import domain_list

    if "https://" == url[:8]:
        url = url[8:]
    elif "http://" == url[:7]:
        url = url[7:]

    if url[-1:] != '/':
        url = url + '/'

    domain = url[:url.index('/')]
    path = url[url.index('/'):]
    installed = False

    if path[-1:] != '/':
        path = path + '/'

    apps_map = app_map(raw=True)

    if domain not in domain_list(auth)['domains']:
        raise MoulinetteError(errno.EINVAL, m18n.n('domain_unknown'))

    if domain in apps_map:
        # Loop through apps
        for p, a in apps_map[domain].items():
            # Skip requested app checking
            if app is not None and a['id'] == app:
                installed = True
                continue
            if path == p:
                raise MoulinetteError(errno.EINVAL,
                                      m18n.n('app_location_already_used'))
            elif path.startswith(p) or p.startswith(path):
                raise MoulinetteError(errno.EPERM,
                                      m18n.n('app_location_install_failed'))

    if app is not None and not installed:
        app_setting(app, 'domain', value=domain)
        app_setting(app, 'path', value=path)


def app_initdb(user, password=None, db=None, sql=None):
    """
    Create database and initialize it with optionnal attached script

    Keyword argument:
        db -- DB name (user unless set)
        user -- Name of the DB user
        password -- Password of the DB (generated unless set)
        sql -- Initial SQL file

    """
    if db is None:
        db = user

    return_pwd = False
    if password is None:
        password = random_password(12)
        return_pwd = True

    mysql_root_pwd = open('/etc/yunohost/mysql').read().rstrip()
    mysql_command = 'mysql -u root -p%s -e "CREATE DATABASE %s ; GRANT ALL PRIVILEGES ON %s.* TO \'%s\'@localhost IDENTIFIED BY \'%s\';"' % (mysql_root_pwd, db, db, user, password)
    if os.system(mysql_command) != 0:
        raise MoulinetteError(errno.EIO, m18n.n('mysql_db_creation_failed'))
    if sql is not None:
        if os.system('mysql -u %s -p%s %s < %s' % (user, password, db, sql)) != 0:
            raise MoulinetteError(errno.EIO, m18n.n('mysql_db_init_failed'))

    if return_pwd:
        return password

    logger.success(m18n.n('mysql_db_initialized'))


def app_ssowatconf(auth):
    """
    Regenerate SSOwat configuration file


    """
    from yunohost.domain import domain_list
    from yunohost.user import user_list

    with open('/etc/yunohost/current_host', 'r') as f:
        main_domain = f.readline().rstrip()

    domains = domain_list(auth)['domains']

    users = {}
    for username in user_list(auth)['users'].keys():
        users[username] = app_map(user=username)

    skipped_urls = []
    skipped_regex = []
    unprotected_urls = []
    unprotected_regex = []
    protected_urls = []
    protected_regex = []
    redirected_regex = { main_domain +'/yunohost[\/]?$': 'https://'+ main_domain +'/yunohost/sso/' }
    redirected_urls ={}

    try:
        apps_list = app_list()['apps']
    except:
        apps_list = []

    def _get_setting(settings, name):
        s = settings.get(name, None)
        return s.split(',') if s else []

    for app in apps_list:
        if _is_installed(app['id']):
            with open(APPS_SETTING_PATH + app['id'] +'/settings.yml') as f:
                app_settings = yaml.load(f)
                for item in _get_setting(app_settings, 'skipped_uris'):
                    if item[-1:] == '/':
                        item = item[:-1]
                    skipped_urls.append(app_settings['domain'] + app_settings['path'].rstrip('/') + item)
                for item in _get_setting(app_settings, 'skipped_regex'):
                    skipped_regex.append(item)
                for item in _get_setting(app_settings, 'unprotected_uris'):
                    if item[-1:] == '/':
                        item = item[:-1]
                    unprotected_urls.append(app_settings['domain'] + app_settings['path'].rstrip('/') + item)
                for item in _get_setting(app_settings, 'unprotected_regex'):
                    unprotected_regex.append(item)
                for item in _get_setting(app_settings, 'protected_uris'):
                    if item[-1:] == '/':
                        item = item[:-1]
                    protected_urls.append(app_settings['domain'] + app_settings['path'].rstrip('/') + item)
                for item in _get_setting(app_settings, 'protected_regex'):
                    protected_regex.append(item)
                if 'redirected_urls' in app_settings:
                    redirected_urls.update(app_settings['redirected_urls'])
                if 'redirected_regex' in app_settings:
                    redirected_regex.update(app_settings['redirected_regex'])

    for domain in domains:
        skipped_urls.extend([domain + '/yunohost/admin', domain + '/yunohost/api'])

    # Authorize ACME challenge url
    skipped_regex.append("^[^/]*/%.well%-known/acme%-challenge/.*$")

    conf_dict = {
        'portal_domain': main_domain,
        'portal_path': '/yunohost/sso/',
        'additional_headers': {
            'Auth-User': 'uid',
            'Remote-User': 'uid',
            'Name': 'cn',
            'Email': 'mail'
        },
        'domains': domains,
        'skipped_urls': skipped_urls,
        'unprotected_urls': unprotected_urls,
        'protected_urls': protected_urls,
        'skipped_regex': skipped_regex,
        'unprotected_regex': unprotected_regex,
        'protected_regex': protected_regex,
        'redirected_urls': redirected_urls,
        'redirected_regex': redirected_regex,
        'users': users,
    }

    with open('/etc/ssowat/conf.json', 'w+') as f:
        json.dump(conf_dict, f, sort_keys=True, indent=4)

    logger.success(m18n.n('ssowat_conf_generated'))


def _get_app_settings(app_id):
    """
    Get settings of an installed app

    Keyword arguments:
        app_id -- The app id

    """
    if not _is_installed(app_id):
        raise MoulinetteError(errno.EINVAL,
                              m18n.n('app_not_installed', app=app_id))
    try:
        with open(os.path.join(
                APPS_SETTING_PATH, app_id, 'settings.yml')) as f:
            settings = yaml.load(f)
        if app_id == settings['id']:
            return settings
    except (IOError, TypeError, KeyError):
        logger.exception(m18n.n('app_not_correctly_installed',
                                app=app_id))
    return {}


def _set_app_settings(app_id, settings):
    """
    Set settings of an app

    Keyword arguments:
        app_id -- The app id
        settings -- Dict with app settings

    """
    with open(os.path.join(
            APPS_SETTING_PATH, app_id, 'settings.yml'), 'w') as f:
        yaml.safe_dump(settings, f, default_flow_style=False)


def _get_app_status(app_id, format_date=False):
    """
    Get app status or create it if needed

    Keyword arguments:
        app_id -- The app id
        format_date -- Format date fields

    """
    app_setting_path = APPS_SETTING_PATH + app_id
    if not os.path.isdir(app_setting_path):
        raise MoulinetteError(errno.EINVAL, m18n.n('app_unknown'))
    status = {}

    try:
        with open(app_setting_path + '/status.json') as f:
            status = json.loads(str(f.read()))
    except IOError:
        logger.debug("status file not found for '%s'", app_id,
                     exc_info=1)
        # Create app status
        status = {
            'installed_at': app_setting(app_id, 'install_time'),
            'upgraded_at': app_setting(app_id, 'update_time'),
            'remote': { 'type': None },
        }
        with open(app_setting_path + '/status.json', 'w+') as f:
            json.dump(status, f)

    if format_date:
        for f in ['installed_at', 'upgraded_at']:
            v = status.get(f, None)
            if not v:
                status[f] = '-'
            else:
                status[f] = time.strftime(m18n.n('format_datetime_short'),
                                          time.gmtime(v))
    return status


def _extract_app_from_file(path, remove=False):
    """
    Unzip or untar application tarball in APP_TMP_FOLDER, or copy it from a directory

    Keyword arguments:
        path -- Path of the tarball or directory
        remove -- Remove the tarball after extraction

    Returns:
        Dict manifest

    """
    logger.info(m18n.n('extracting'))

    if os.path.exists(APP_TMP_FOLDER): shutil.rmtree(APP_TMP_FOLDER)
    os.makedirs(APP_TMP_FOLDER)

    path = os.path.abspath(path)

    if ".zip" in path:
        extract_result = os.system('unzip %s -d %s > /dev/null 2>&1' % (path, APP_TMP_FOLDER))
        if remove: os.remove(path)
    elif ".tar" in path:
        extract_result = os.system('tar -xf %s -C %s > /dev/null 2>&1' % (path, APP_TMP_FOLDER))
        if remove: os.remove(path)
    elif os.path.isdir(path):
        shutil.rmtree(APP_TMP_FOLDER)
        if path[len(path)-1:] != '/':
            path = path + '/'
        extract_result = os.system('cp -a "%s" %s' % (path, APP_TMP_FOLDER))
    else:
        extract_result = 1

    if extract_result != 0:
        raise MoulinetteError(errno.EINVAL, m18n.n('app_extraction_failed'))

    try:
        extracted_app_folder = APP_TMP_FOLDER
        if len(os.listdir(extracted_app_folder)) == 1:
            for folder in os.listdir(extracted_app_folder):
                extracted_app_folder = extracted_app_folder +'/'+ folder
        with open(extracted_app_folder + '/manifest.json') as json_manifest:
            manifest = json.loads(str(json_manifest.read()))
            manifest['lastUpdate'] = int(time.time())
    except IOError:
        raise MoulinetteError(errno.EIO, m18n.n('app_install_files_invalid'))

    logger.info(m18n.n('done'))

    manifest['remote'] = {'type': 'file', 'path': path}
    return manifest, extracted_app_folder


def _get_git_last_commit_hash(repository, reference='HEAD'):
    """
    Attempt to retrieve the last commit hash of a git repository

    Keyword arguments:
        repository -- The URL or path of the repository

    """
    try:
        commit = subprocess.check_output(
            "git ls-remote --exit-code {0} {1} | awk '{{print $1}}'".format(
                repository, reference),
            shell=True)
    except subprocess.CalledProcessError:
        logger.exception("unable to get last commit from %s", repository)
        raise ValueError("Unable to get last commit with git")
    else:
        return commit.strip()


def _fetch_app_from_git(app):
    """
    Unzip or untar application tarball in APP_TMP_FOLDER

    Keyword arguments:
        app -- App_id or git repo URL

    Returns:
        Dict manifest

    """
    extracted_app_folder = APP_TMP_FOLDER

    app_tmp_archive = '{0}.zip'.format(extracted_app_folder)
    if os.path.exists(extracted_app_folder):
        shutil.rmtree(extracted_app_folder)
    if os.path.exists(app_tmp_archive):
        os.remove(app_tmp_archive)

    logger.info(m18n.n('downloading'))

    if ('@' in app) or ('http://' in app) or ('https://' in app):
        url = app
        branch = 'master'
        github_repo = re_github_repo.match(app)
        if github_repo:
            if github_repo.group('tree'):
                branch = github_repo.group('tree')
            url = "https://github.com/{owner}/{repo}".format(
                owner=github_repo.group('owner'),
                repo=github_repo.group('repo'),
            )
            tarball_url = "{url}/archive/{tree}.zip".format(
                url=url, tree=branch
            )
            try:
                subprocess.check_call([
                    'wget', '-qO', app_tmp_archive, tarball_url])
            except subprocess.CalledProcessError:
                logger.exception('unable to download %s', tarball_url)
                raise MoulinetteError(errno.EIO,
                                      m18n.n('app_sources_fetch_failed'))
            else:
                manifest, extracted_app_folder = _extract_app_from_file(
                    app_tmp_archive, remove=True)
        else:
            tree_index = url.rfind('/tree/')
            if tree_index > 0:
                url = url[:tree_index]
                branch = app[tree_index+6:]
            try:
                # We use currently git 2.1 so we can't use --shallow-submodules
                # option. When git will be in 2.9 (with the new debian version)
                # we will be able to use it. Without this option all the history
                # of the submodules repo is downloaded.
                subprocess.check_call([
                    'git', 'clone', '--depth=1', '--recursive', url,
                    extracted_app_folder])
                subprocess.check_call([
                        'git', 'reset', '--hard', branch
                    ], cwd=extracted_app_folder)
                with open(extracted_app_folder + '/manifest.json') as f:
                    manifest = json.loads(str(f.read()))
            except subprocess.CalledProcessError:
                raise MoulinetteError(errno.EIO,
                                      m18n.n('app_sources_fetch_failed'))
            except IOError:
                raise MoulinetteError(errno.EIO,
                                      m18n.n('app_manifest_invalid'))
            else:
                logger.info(m18n.n('done'))

        # Store remote repository info into the returned manifest
        manifest['remote'] = {'type': 'git', 'url': url, 'branch': branch}
        try:
            revision = _get_git_last_commit_hash(url, branch)
        except: pass
        else:
            manifest['remote']['revision'] = revision
    else:
        app_dict = app_list(raw=True)

        if app in app_dict:
            app_info = app_dict[app]
            app_info['manifest']['lastUpdate'] = app_info['lastUpdate']
            manifest = app_info['manifest']
        else:
            raise MoulinetteError(errno.EINVAL, m18n.n('app_unknown'))

        if not 'git' in app_info:
            raise MoulinetteError(errno.EINVAL,
                                  m18n.n('app_unsupported_remote_type'))
        url = app_info['git']['url']

        if 'github.com' in url:
            tarball_url = "{url}/archive/{tree}.zip".format(
                url=url, tree=app_info['git']['revision']
            )
            try:
                subprocess.check_call([
                    'wget', '-qO', app_tmp_archive, tarball_url])
            except subprocess.CalledProcessError:
                logger.exception('unable to download %s', tarball_url)
                raise MoulinetteError(errno.EIO,
                                      m18n.n('app_sources_fetch_failed'))
            else:
                manifest, extracted_app_folder = _extract_app_from_file(
                    app_tmp_archive, remove=True)
        else:
            try:
                subprocess.check_call([
                    'git', 'clone', app_info['git']['url'],
                    '-b', app_info['git']['branch'], extracted_app_folder])
                subprocess.check_call([
                        'git', 'reset', '--hard',
                        str(app_info['git']['revision'])
                    ], cwd=extracted_app_folder)
                with open(extracted_app_folder + '/manifest.json') as f:
                    manifest = json.loads(str(f.read()))
            except subprocess.CalledProcessError:
                raise MoulinetteError(errno.EIO,
                                      m18n.n('app_sources_fetch_failed'))
            except IOError:
                raise MoulinetteError(errno.EIO,
                                      m18n.n('app_manifest_invalid'))
            else:
                logger.info(m18n.n('done'))

        # Store remote repository info into the returned manifest
        manifest['remote'] = {
            'type': 'git',
            'url': url,
            'branch': app_info['git']['branch'],
            'revision': app_info['git']['revision'],
        }

    return manifest, extracted_app_folder


def _installed_instance_number(app, last=False):
    """
    Check if application is installed and return instance number

    Keyword arguments:
        app -- id of App to check
        last -- Return only last instance number

    Returns:
        Number of last installed instance | List or instances

    """
    if last:
        number = 0
        try:
            installed_apps = os.listdir(APPS_SETTING_PATH)
        except OSError:
            os.makedirs(APPS_SETTING_PATH)
            return 0

        for installed_app in installed_apps:
            if number == 0 and app == installed_app:
                number = 1
            elif '__' in installed_app:
                if app == installed_app[:installed_app.index('__')]:
                    if int(installed_app[installed_app.index('__') + 2:]) > number:
                        number = int(installed_app[installed_app.index('__') + 2:])

        return number

    else:
        instance_number_list = []
        instances_dict = app_map(app=app, raw=True)
        for key, domain in instances_dict.items():
            for key, path in domain.items():
                instance_number_list.append(path['instance'])

        return sorted(instance_number_list)


def _is_installed(app):
    """
    Check if application is installed

    Keyword arguments:
        app -- id of App to check

    Returns:
        Boolean

    """
    return os.path.isdir(APPS_SETTING_PATH + app)


def _value_for_locale(values):
    """
    Return proper value for current locale

    Keyword arguments:
        values -- A dict of values associated to their locale

    Returns:
        An utf-8 encoded string

    """
    if not isinstance(values, dict):
        return values

    for lang in [m18n.locale, m18n.default_locale]:
        try:
            return _encode_string(values[lang])
        except KeyError:
            continue

    # Fallback to first value
    return _encode_string(values.values()[0])


def _encode_string(value):
    """
    Return the string encoded in utf-8 if needed
    """
    if isinstance(value, unicode):
        return value.encode('utf8')
    return value


def _check_manifest_requirements(manifest):
    """Check if required packages are met from the manifest"""
    requirements = manifest.get('requirements', dict())

    # FIXME: Deprecate min_version key
    if 'min_version' in manifest:
        requirements['yunohost'] = '>> {0}'.format(manifest['min_version'])
        logger.debug("the manifest key 'min_version' is deprecated, "
                     "use 'requirements' instead.")

    # Validate multi-instance app
    if is_true(manifest.get('multi_instance', False)):
        # Handle backward-incompatible change introduced in yunohost >= 2.3.6
        # See https://dev.yunohost.org/issues/156
        yunohost_req = requirements.get('yunohost', None)
        if (not yunohost_req or
                not packages.SpecifierSet(yunohost_req) & '>= 2.3.6'):
            raise MoulinetteError(errno.EINVAL, '{0}{1}'.format(
                m18n.g('colon', m18n.n('app_incompatible')),
                m18n.n('app_package_need_update')))
    elif not requirements:
        return

    logger.info(m18n.n('app_requirements_checking'))

    # Retrieve versions of each required package
    try:
        versions = packages.get_installed_version(
            *requirements.keys(), strict=True, as_dict=True)
    except packages.PackageException as e:
        raise MoulinetteError(errno.EINVAL,
                              m18n.n('app_requirements_failed',
                                     error=str(e)))

    # Iterate over requirements
    for pkgname, spec in requirements.items():
        version = versions[pkgname]
        if version not in packages.SpecifierSet(spec):
            raise MoulinetteError(
                errno.EINVAL, m18n.n('app_requirements_unmeet',
                                     pkgname=pkgname, version=version,
                                     spec=spec))

def _parse_args_from_manifest(manifest, action, args={}, auth=None):
    """Parse arguments needed for an action from the manifest

    Retrieve specified arguments for the action from the manifest, and parse
    given args according to that. If some required arguments are not provided,
    its values will be asked if interaction is possible.
    Parsed arguments will be returned as an OrderedDict

    Keyword arguments:
        manifest -- The app manifest to use
        action -- The action to retrieve arguments for
        args -- A dictionnary of arguments to parse

    """
    from yunohost.domain import domain_list, _get_maindomain
    from yunohost.user import user_info

    args_dict = OrderedDict()
    try:
        action_args = manifest['arguments'][action]
    except KeyError:
        logger.debug("no arguments found for '%s' in manifest", action)
    else:
        for arg in action_args:
            arg_name = arg['name']
            arg_type = arg.get('type', 'string')
            arg_default = arg.get('default', None)
            arg_choices = arg.get('choices', [])
            arg_value = None

            # Transpose default value for boolean type and set it to
            # false if not defined.
            if arg_type == 'boolean':
                arg_default = 1 if arg_default else 0

            # Attempt to retrieve argument value
            if arg_name in args:
                arg_value = args[arg_name]
            else:
                if 'ask' in arg:
                    # Retrieve proper ask string
                    ask_string = _value_for_locale(arg['ask'])

                    # Append extra strings
                    if arg_type == 'boolean':
                        ask_string += ' [0 | 1]'
                    elif arg_choices:
                        ask_string += ' [{0}]'.format(' | '.join(arg_choices))
                    if arg_default is not None:
                        ask_string += ' (default: {0})'.format(arg_default)

                    # Check for a password argument
                    is_password = True if arg_type == 'password' else False

                    if arg_type == 'domain':
                        arg_default = _get_maindomain()
                        ask_string += ' (default: {0})'.format(arg_default)
                        msignals.display(m18n.n('domains_available'))
                        for domain in domain_list(auth)['domains']:
                            msignals.display("- {}".format(domain))

                    try:
                        input_string = msignals.prompt(ask_string, is_password)
                    except NotImplementedError:
                        input_string = None
                    if (input_string == '' or input_string is None) \
                            and arg_default is not None:
                        arg_value = arg_default
                    else:
                        arg_value = input_string
                elif arg_default is not None:
                    arg_value = arg_default

            # Validate argument value
            if (arg_value is None or arg_value == '') \
                    and not arg.get('optional', False):
                raise MoulinetteError(errno.EINVAL,
                    m18n.n('app_argument_required', name=arg_name))
            elif arg_value is None:
                args_dict[arg_name] = ''
                continue

            # Validate argument choice
            if arg_choices and arg_value not in arg_choices:
                raise MoulinetteError(errno.EINVAL,
                    m18n.n('app_argument_choice_invalid',
                        name=arg_name, choices=', '.join(arg_choices)))

            # Validate argument type
            if arg_type == 'domain':
                if arg_value not in domain_list(auth)['domains']:
                    raise MoulinetteError(errno.EINVAL,
                        m18n.n('app_argument_invalid',
                            name=arg_name, error=m18n.n('domain_unknown')))
            elif arg_type == 'user':
                try:
                    user_info(auth, arg_value)
                except MoulinetteError as e:
                    raise MoulinetteError(errno.EINVAL,
                        m18n.n('app_argument_invalid',
                            name=arg_name, error=e.strerror))
            elif arg_type == 'app':
                if not _is_installed(arg_value):
                    raise MoulinetteError(errno.EINVAL,
                        m18n.n('app_argument_invalid',
                            name=arg_name, error=m18n.n('app_unknown')))
            elif arg_type == 'boolean':
                if isinstance(arg_value, bool):
                    arg_value = 1 if arg_value else 0
                else:
                    try:
                        arg_value = int(arg_value)
                        if arg_value not in [0, 1]:
                            raise ValueError()
                    except (TypeError, ValueError):
                        raise MoulinetteError(errno.EINVAL,
                            m18n.n('app_argument_choice_invalid',
                                name=arg_name, choices='0, 1'))
            args_dict[arg_name] = arg_value
    return args_dict

def _make_environment_dict(args_dict):
    """
    Convert a dictionnary containing manifest arguments
    to a dictionnary of env. var. to be passed to scripts

    Keyword arguments:
        arg -- A key/value dictionnary of manifest arguments

    """
    env_dict = {}
    for arg_name, arg_value in args_dict.items():
        env_dict[ "YNH_APP_ARG_%s" % arg_name.upper() ] = arg_value
    return env_dict

def _parse_app_instance_name(app_instance_name):
    """
    Parse a Yunohost app instance name and extracts the original appid
    and the application instance number

    >>> _parse_app_instance_name('yolo') == ('yolo', 1)
    True
    >>> _parse_app_instance_name('yolo1') == ('yolo1', 1)
    True
    >>> _parse_app_instance_name('yolo__0') == ('yolo__0', 1)
    True
    >>> _parse_app_instance_name('yolo__1') == ('yolo', 1)
    True
    >>> _parse_app_instance_name('yolo__23') == ('yolo', 23)
    True
    >>> _parse_app_instance_name('yolo__42__72') == ('yolo__42', 72)
    True
    >>> _parse_app_instance_name('yolo__23qdqsd') == ('yolo__23qdqsd', 1)
    True
    >>> _parse_app_instance_name('yolo__23qdqsd56') == ('yolo__23qdqsd56', 1)
    True
    """
    match = re_app_instance_name.match(app_instance_name)
    appid = match.groupdict().get('appid')
    app_instance_nb = int(match.groupdict().get('appinstancenb')) if match.groupdict().get('appinstancenb') is not None else 1
    return (appid, app_instance_nb)

def is_true(arg):
    """
    Convert a string into a boolean

    Keyword arguments:
        arg -- The string to convert

    Returns:
        Boolean

    """
    if isinstance(arg, bool):
        return arg
    elif isinstance(arg, basestring):
        true_list = ['yes', 'Yes', 'true', 'True' ]
        for string in true_list:
            if arg == string:
                return True
        return False
    else:
        logger.debug('arg should be a boolean or a string, got %r', arg)
        return True if arg else False


def random_password(length=8):
    """
    Generate a random string

    Keyword arguments:
        length -- The string length to generate

    """
    import string, random

    char_set = string.ascii_uppercase + string.digits + string.ascii_lowercase
    return ''.join(random.sample(char_set, length))<|MERGE_RESOLUTION|>--- conflicted
+++ resolved
@@ -417,13 +417,9 @@
         env_dict["YNH_APP_INSTANCE_NUMBER"] = str(app_instance_nb)
 
         # Execute App upgrade script
-<<<<<<< HEAD
+        os.system('chown -hR admin: %s' % INSTALL_TMP)
         os.system('chown -hR admin: %s' % install_tmp)
         if hook_exec(extracted_app_folder +'/scripts/upgrade', args=args_list, env=env_dict, user="root") != 0:
-=======
-        os.system('chown -hR admin: %s' % INSTALL_TMP)
-        if hook_exec(extracted_app_folder +'/scripts/upgrade', args=args_list, env=env_dict) != 0:
->>>>>>> 088abd69
             logger.error(m18n.n('app_upgrade_failed', app=app_instance_name))
         else:
             now = int(time.time())
@@ -559,21 +555,6 @@
         logger.exception(m18n.n('unexpected_error'))
     finally:
         if install_retcode != 0:
-<<<<<<< HEAD
-            # Setup environment for remove script
-            env_dict_remove = {}
-            env_dict_remove["YNH_APP_ID"] = app_id
-            env_dict_remove["YNH_APP_INSTANCE_NAME"] = app_instance_name
-            env_dict_remove["YNH_APP_INSTANCE_NUMBER"] = str(instance_number)
-
-            # Execute remove script
-            remove_retcode = hook_exec(
-                os.path.join(extracted_app_folder, 'scripts/remove'),
-                args=[app_instance_name], env=env_dict_remove, user="root")
-            if remove_retcode != 0:
-                logger.warning(m18n.n('app_not_properly_removed',
-                                      app=app_instance_name))
-=======
             if not no_remove_on_failure:
                 # Setup environment for remove script
                 env_dict_remove = {}
@@ -584,11 +565,10 @@
                 # Execute remove script
                 remove_retcode = hook_exec(
                     os.path.join(extracted_app_folder, 'scripts/remove'),
-                    args=[app_instance_name], env=env_dict_remove)
+                    args=[app_instance_name], env=env_dict_remove, user="root")
                 if remove_retcode != 0:
                     logger.warning(m18n.n('app_not_properly_removed',
                                           app=app_instance_name))
->>>>>>> 088abd69
 
             # Clean tmp folders
             shutil.rmtree(app_setting_path)
